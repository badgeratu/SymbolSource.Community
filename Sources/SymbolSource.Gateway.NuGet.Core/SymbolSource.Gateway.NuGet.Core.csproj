--- conflicted
+++ resolved
@@ -1,118 +1,115 @@
-﻿<?xml version="1.0" encoding="utf-8"?>
-<Project ToolsVersion="4.0" DefaultTargets="Build" xmlns="http://schemas.microsoft.com/developer/msbuild/2003">
-  <PropertyGroup>
-    <Configuration Condition=" '$(Configuration)' == '' ">Debug</Configuration>
-    <Platform Condition=" '$(Platform)' == '' ">AnyCPU</Platform>
-    <ProductVersion>8.0.30703</ProductVersion>
-    <SchemaVersion>2.0</SchemaVersion>
-    <ProjectGuid>{45FD6A65-8C04-4F19-95C2-2598ED79C02E}</ProjectGuid>
-    <OutputType>Library</OutputType>
-    <AppDesignerFolder>Properties</AppDesignerFolder>
-    <RootNamespace>SymbolSource.Gateway.NuGet.Core</RootNamespace>
-    <AssemblyName>SymbolSource.Gateway.NuGet.Core</AssemblyName>
-    <TargetFrameworkVersion>v4.0</TargetFrameworkVersion>
-    <FileAlignment>512</FileAlignment>
-    <SolutionDir Condition="$(SolutionDir) == '' Or $(SolutionDir) == '*Undefined*'">..\..\..\Sources\</SolutionDir>
-    <RestorePackages>true</RestorePackages>
-  </PropertyGroup>
-  <PropertyGroup Condition=" '$(Configuration)|$(Platform)' == 'Debug|AnyCPU' ">
-    <DebugSymbols>true</DebugSymbols>
-    <DebugType>full</DebugType>
-    <Optimize>false</Optimize>
-    <OutputPath>bin\Debug\</OutputPath>
-    <DefineConstants>DEBUG;TRACE</DefineConstants>
-    <ErrorReport>prompt</ErrorReport>
-    <WarningLevel>4</WarningLevel>
-  </PropertyGroup>
-  <PropertyGroup Condition=" '$(Configuration)|$(Platform)' == 'Release|AnyCPU' ">
-    <DebugType>pdbonly</DebugType>
-    <Optimize>true</Optimize>
-    <OutputPath>bin\Release\</OutputPath>
-    <DefineConstants>TRACE</DefineConstants>
-    <ErrorReport>prompt</ErrorReport>
-    <WarningLevel>4</WarningLevel>
-  </PropertyGroup>
-  <ItemGroup>
-    <Reference Include="AttributeRouting">
-      <HintPath>..\..\packages\AttributeRouting.Core.3.1.2\lib\net40\AttributeRouting.dll</HintPath>
-    </Reference>
-    <Reference Include="AttributeRouting.Web">
-      <HintPath>..\..\packages\AttributeRouting.Core.Web.3.1.2\lib\net40\AttributeRouting.Web.dll</HintPath>
-    </Reference>
-    <Reference Include="AttributeRouting.Web.Mvc">
-      <HintPath>..\..\packages\AttributeRouting.3.1.2\lib\net40\AttributeRouting.Web.Mvc.dll</HintPath>
-    </Reference>
-    <Reference Include="Ionic.Zip">
-      <HintPath>..\..\packages\DotNetZip.1.9.1.8\lib\net20\Ionic.Zip.dll</HintPath>
-    </Reference>
-    <Reference Include="log4net">
-      <HintPath>..\..\packages\log4net.1.2.10\lib\2.0\log4net.dll</HintPath>
-    </Reference>
-    <Reference Include="Microsoft.CSharp" />
-    <Reference Include="Microsoft.Web.Infrastructure, Version=1.0.0.0, Culture=neutral, PublicKeyToken=31bf3856ad364e35, processorArchitecture=MSIL">
-      <Private>True</Private>
-      <HintPath>..\..\packages\Microsoft.Web.Infrastructure.1.0.0.0\lib\net40\Microsoft.Web.Infrastructure.dll</HintPath>
-    </Reference>
-<<<<<<< HEAD
-    <Reference Include="NuGet.Core, Version=1.6.30117.9648, Culture=neutral, PublicKeyToken=31bf3856ad364e35, processorArchitecture=MSIL">
-=======
-    <Reference Include="NuGet.Core, Version=1.0.11220.104, Culture=neutral, PublicKeyToken=31bf3856ad364e35, processorArchitecture=MSIL">
->>>>>>> 0be1946d
-      <SpecificVersion>False</SpecificVersion>
-      <HintPath>..\..\packages\NuGet.Core.2.1.0\lib\net40-Client\NuGet.Core.dll</HintPath>
-    </Reference>
-    <Reference Include="System" />
-    <Reference Include="System.Configuration" />
-    <Reference Include="System.Core" />
-    <Reference Include="System.Data.Services" />
-    <Reference Include="System.Data.Services.Client" />
-    <Reference Include="System.ServiceModel" />
-    <Reference Include="System.ServiceModel.Activation" />
-    <Reference Include="System.ServiceModel.Web" />
-    <Reference Include="System.Web" />
-    <Reference Include="System.Web.Mvc, Version=3.0.0.0, Culture=neutral, PublicKeyToken=31bf3856ad364e35, processorArchitecture=MSIL" />
-    <Reference Include="System.Xml.Linq" />
-    <Reference Include="System.Xml" />
-    <Reference Include="WebActivator">
-      <HintPath>..\..\packages\WebActivator.1.5.1\lib\net40\WebActivator.dll</HintPath>
-    </Reference>
-  </ItemGroup>
-  <ItemGroup>
-    <Compile Include="AttributeRouting.cs" />
-    <Compile Include="GatewayVersionExtractor.cs" />
-    <Compile Include="NuGetGatewayManager.cs" />
-    <Compile Include="NuGetService.cs" />
-    <Compile Include="OData.cs" />
-    <Compile Include="ODataPackageService.cs" />
-    <Compile Include="NuGetTranslator.cs" />
-    <Compile Include="Package.cs" />
-    <Compile Include="Properties\AssemblyInfo.cs" />
-    <Compile Include="ServiceLocator.cs" />
-    <Compile Include="TestHelper.cs" />
-    <Compile Include="Upload15Controller.cs" />
-    <Compile Include="Upload16Controller.cs" />
-    <Compile Include="ODataUserAuthorizationModule.cs" />
-  </ItemGroup>
-  <ItemGroup>
-    <ProjectReference Include="..\SymbolSource.Server.Management.Client\SymbolSource.Server.Management.Client.csproj">
-      <Project>{2F619C26-9619-409F-A79C-04857C7FD634}</Project>
-      <Name>SymbolSource.Server.Management.Client</Name>
-    </ProjectReference>
-    <ProjectReference Include="..\SymbolSource.Gateway.Core\SymbolSource.Gateway.Core.csproj">
-      <Project>{CE6E671C-E955-4D14-8BCD-3EC25DBCBBA0}</Project>
-      <Name>SymbolSource.Gateway.Core</Name>
-    </ProjectReference>
-  </ItemGroup>
-  <ItemGroup>
-    <None Include="packages.config" />
-  </ItemGroup>
-  <Import Project="$(MSBuildToolsPath)\Microsoft.CSharp.targets" />
-  <Import Project="$(SolutionDir)\.nuget\nuget.targets" />
+﻿<?xml version="1.0" encoding="utf-8"?>
+<Project ToolsVersion="4.0" DefaultTargets="Build" xmlns="http://schemas.microsoft.com/developer/msbuild/2003">
+  <PropertyGroup>
+    <Configuration Condition=" '$(Configuration)' == '' ">Debug</Configuration>
+    <Platform Condition=" '$(Platform)' == '' ">AnyCPU</Platform>
+    <ProductVersion>8.0.30703</ProductVersion>
+    <SchemaVersion>2.0</SchemaVersion>
+    <ProjectGuid>{45FD6A65-8C04-4F19-95C2-2598ED79C02E}</ProjectGuid>
+    <OutputType>Library</OutputType>
+    <AppDesignerFolder>Properties</AppDesignerFolder>
+    <RootNamespace>SymbolSource.Gateway.NuGet.Core</RootNamespace>
+    <AssemblyName>SymbolSource.Gateway.NuGet.Core</AssemblyName>
+    <TargetFrameworkVersion>v4.0</TargetFrameworkVersion>
+    <FileAlignment>512</FileAlignment>
+    <SolutionDir Condition="$(SolutionDir) == '' Or $(SolutionDir) == '*Undefined*'">..\..\..\Sources\</SolutionDir>
+    <RestorePackages>true</RestorePackages>
+  </PropertyGroup>
+  <PropertyGroup Condition=" '$(Configuration)|$(Platform)' == 'Debug|AnyCPU' ">
+    <DebugSymbols>true</DebugSymbols>
+    <DebugType>full</DebugType>
+    <Optimize>false</Optimize>
+    <OutputPath>bin\Debug\</OutputPath>
+    <DefineConstants>DEBUG;TRACE</DefineConstants>
+    <ErrorReport>prompt</ErrorReport>
+    <WarningLevel>4</WarningLevel>
+  </PropertyGroup>
+  <PropertyGroup Condition=" '$(Configuration)|$(Platform)' == 'Release|AnyCPU' ">
+    <DebugType>pdbonly</DebugType>
+    <Optimize>true</Optimize>
+    <OutputPath>bin\Release\</OutputPath>
+    <DefineConstants>TRACE</DefineConstants>
+    <ErrorReport>prompt</ErrorReport>
+    <WarningLevel>4</WarningLevel>
+  </PropertyGroup>
+  <ItemGroup>
+    <Reference Include="AttributeRouting">
+      <HintPath>..\..\packages\AttributeRouting.Core.3.1.2\lib\net40\AttributeRouting.dll</HintPath>
+    </Reference>
+    <Reference Include="AttributeRouting.Web">
+      <HintPath>..\..\packages\AttributeRouting.Core.Web.3.1.2\lib\net40\AttributeRouting.Web.dll</HintPath>
+    </Reference>
+    <Reference Include="AttributeRouting.Web.Mvc">
+      <HintPath>..\..\packages\AttributeRouting.3.1.2\lib\net40\AttributeRouting.Web.Mvc.dll</HintPath>
+    </Reference>
+    <Reference Include="Ionic.Zip">
+      <HintPath>..\..\packages\DotNetZip.1.9.1.8\lib\net20\Ionic.Zip.dll</HintPath>
+    </Reference>
+    <Reference Include="log4net">
+      <HintPath>..\..\packages\log4net.1.2.10\lib\2.0\log4net.dll</HintPath>
+    </Reference>
+    <Reference Include="Microsoft.CSharp" />
+    <Reference Include="Microsoft.Web.Infrastructure, Version=1.0.0.0, Culture=neutral, PublicKeyToken=31bf3856ad364e35, processorArchitecture=MSIL">
+      <Private>True</Private>
+      <HintPath>..\..\packages\Microsoft.Web.Infrastructure.1.0.0.0\lib\net40\Microsoft.Web.Infrastructure.dll</HintPath>
+    </Reference>
+    <Reference Include="NuGet.Core, Version=2.1.31002.9028, Culture=neutral, PublicKeyToken=31bf3856ad364e35, processorArchitecture=MSIL">
+      <SpecificVersion>False</SpecificVersion>
+      <HintPath>..\..\..\Sources\packages\NuGet.Core.2.1.0\lib\net40-Client\NuGet.Core.dll</HintPath>
+      <HintPath>..\..\packages\NuGet.Core.2.1.0\lib\net40-Client\NuGet.Core.dll</HintPath>
+    </Reference>
+    <Reference Include="System" />
+    <Reference Include="System.Configuration" />
+    <Reference Include="System.Core" />
+    <Reference Include="System.Data.Services" />
+    <Reference Include="System.Data.Services.Client" />
+    <Reference Include="System.ServiceModel" />
+    <Reference Include="System.ServiceModel.Activation" />
+    <Reference Include="System.ServiceModel.Web" />
+    <Reference Include="System.Web" />
+    <Reference Include="System.Web.Mvc, Version=3.0.0.0, Culture=neutral, PublicKeyToken=31bf3856ad364e35, processorArchitecture=MSIL" />
+    <Reference Include="System.Xml.Linq" />
+    <Reference Include="System.Xml" />
+    <Reference Include="WebActivator">
+      <HintPath>..\..\packages\WebActivator.1.5.1\lib\net40\WebActivator.dll</HintPath>
+    </Reference>
+  </ItemGroup>
+  <ItemGroup>
+    <Compile Include="AttributeRouting.cs" />
+    <Compile Include="GatewayVersionExtractor.cs" />
+    <Compile Include="NuGetGatewayManager.cs" />
+    <Compile Include="NuGetService.cs" />
+    <Compile Include="OData.cs" />
+    <Compile Include="ODataPackageService.cs" />
+    <Compile Include="NuGetTranslator.cs" />
+    <Compile Include="Package.cs" />
+    <Compile Include="Properties\AssemblyInfo.cs" />
+    <Compile Include="ServiceLocator.cs" />
+    <Compile Include="TestHelper.cs" />
+    <Compile Include="Upload15Controller.cs" />
+    <Compile Include="Upload16Controller.cs" />
+    <Compile Include="ODataUserAuthorizationModule.cs" />
+  </ItemGroup>
+  <ItemGroup>
+    <ProjectReference Include="..\SymbolSource.Server.Management.Client\SymbolSource.Server.Management.Client.csproj">
+      <Project>{2F619C26-9619-409F-A79C-04857C7FD634}</Project>
+      <Name>SymbolSource.Server.Management.Client</Name>
+    </ProjectReference>
+    <ProjectReference Include="..\SymbolSource.Gateway.Core\SymbolSource.Gateway.Core.csproj">
+      <Project>{CE6E671C-E955-4D14-8BCD-3EC25DBCBBA0}</Project>
+      <Name>SymbolSource.Gateway.Core</Name>
+    </ProjectReference>
+  </ItemGroup>
+  <ItemGroup>
+    <None Include="packages.config" />
+  </ItemGroup>
+  <Import Project="$(MSBuildToolsPath)\Microsoft.CSharp.targets" />
+  <Import Project="$(SolutionDir)\.nuget\nuget.targets" />
   <!-- To modify your build process, add your task inside one of the targets below and uncomment it. 
        Other similar extension points exist, see Microsoft.Common.targets.
   <Target Name="BeforeBuild">
   </Target>
   <Target Name="AfterBuild">
   </Target>
-  -->
+  -->
 </Project>